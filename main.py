--- conflicted
+++ resolved
@@ -147,11 +147,7 @@
     two();
 }
 end
-<<<<<<< HEAD
 ''', "multi_func", export=True, run=True, debug=False)
-=======
-''', "multi_func", export=True, run=False)
->>>>>>> 2447453e
 
 run_test_case(compiler, '''
 program testwhile;
@@ -164,11 +160,7 @@
     };
 }
 end
-<<<<<<< HEAD
 ''', "while_loop", export=True, run=True)
-=======
-''', "while_loop", export=True, run=False)
->>>>>>> 2447453e
 
 run_test_case(compiler, '''
 program testif;
@@ -183,11 +175,7 @@
     };
 }
 end
-<<<<<<< HEAD
 ''', "if_statement", export=True, run=True)
-=======
-''', "if_statement", export=True, run=False)
->>>>>>> 2447453e
 
 run_test_case(compiler, '''
 program testifelse;
@@ -202,12 +190,7 @@
     print("Back in main");
 }
 end
-<<<<<<< HEAD
 ''', "if_else", export=True, run=True)
-=======
-''', "if_else", export=True, run=False)
->>>>>>> 2447453e
-
 
 """ run_test_case(compiler, '''
 program parameters;
@@ -236,11 +219,7 @@
     add_subtract(a);
 }
 end
-<<<<<<< HEAD
 ''', "global_and_local", export=True, run=True)
-=======
-''', "global_and_local", export=True, run=False)
->>>>>>> 2447453e
 
 run_test_case(compiler, '''
 program equivalence;
@@ -252,11 +231,7 @@
     };
 }
 end
-<<<<<<< HEAD
 ''', "test_equivalence", export=True, run=True)
-=======
-''', "test_equivalence", export=True, run=False)
->>>>>>> 2447453e
 
 run_test_case(compiler, '''
 program recursion;
@@ -272,11 +247,7 @@
     countdown(5);
 }
 end
-<<<<<<< HEAD
 ''', "recursion", export=True, run=True)
-=======
-''', "recursion", export=True, run=False)
->>>>>>> 2447453e
 
 run_test_case(compiler, '''
 program fibonacci;
@@ -301,11 +272,7 @@
     fibonacci(5);
 }
 end
-<<<<<<< HEAD
 ''', "fibonacci", export=True, run=True, debug=False)
-=======
-''', "fibonacci", export=True, run=False, debug=False)
->>>>>>> 2447453e
 
 run_test_case(compiler, '''
 program factorial;
